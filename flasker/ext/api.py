--- conflicted
+++ resolved
@@ -709,7 +709,6 @@
 
   c = None
   q = None
-<<<<<<< HEAD
 
   def __init__(self, **kwargs):
     for k, v in kwargs.items():
@@ -721,8 +720,6 @@
       for k in self.__class__.get_primary_key_names()
     )
     return '<%s (%s)>' % (self.__class__.__name__, primary_keys)
-=======
->>>>>>> 8ee80512
 
   @declared_attr
   def __json__(cls):
